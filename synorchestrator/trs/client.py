import logging
import os
import requests
import urllib
import re

logger = logging.getLogger(__name__)


def _get_endpoint(client, endpoint):
    """
    Execute a generic API 'GET' request.
    """
    res = requests.get('{}/{}'.format(client.base_url, endpoint), headers=client.headers)
    # TODO: add some exception handling for different responses
    return res.json()

def _post_to_endpoint(client, endpoint, request):
    """
    Execute a generic API 'POST' request.
    """
    res = requests.post(
        '{}/{}'.format(client.base_url, endpoint),
        headers=client.headers,
        json=request
    )
    # TODO: add some exception handling for different responses
    return res.json()


def _format_workflow_id(id):
    """
    Add workflow prefix to and quote a tool ID.
    """
    id = urllib.unquote(id)
    if not re.search('^#workflow', id):
        return urllib.quote_plus('#workflow/{}'.format(id))
    else:
        return urllib.quote_plus(id)


class TRSClient(object):
    """
    Build a :class:`TRSClient` for interacting with a server via
    the GA4GH Tool Registry Service RESTful API.
    """
    def __init__(self, host, auth=None, proto='http'):
        self.base_url = '{}://{}/api/ga4gh/v2'.format(proto, host)
        self.headers = {'Authorization': auth}

    def get_workflow(self, id):
        """
        Return one specific tool of class "workflow" (which has
        ToolVersions nested inside it).
        """
        id = _format_workflow_id(id)
        endpoint = 'tools/{}'.format(id)
        logging.info("retrieving workflow entry from {}".format(endpoint))
        return _get_endpoint(self, endpoint)

    def get_workflow_checker(self, id):
        """
        Return entry for the specified workflow's "checker workflow."
        """
        checker_url = urllib.unquote(self.get_workflow(id)['checker_url'])
        checker_id = re.sub('^.*#workflow/', '', checker_url)
        logger.info("found checker workflow: {}".format(checker_id))
        return self.get_workflow(checker_id)

    def get_workflow_versions(self, id):
        """
        Return all versions of the specified workflow.
        """
        id = _format_workflow_id(id)
        endpoint = 'tools/{}/versions'.format(id)
        return _get_endpoint(self, endpoint)

    def get_workflow_descriptor(self, id, version_id, type):
        """
        Return the descriptor for the specified workflow (examples
        include CWL, WDL, or Nextflow documents).
        """
        id = _format_workflow_id(id)
        endpoint = 'tools/{}/versions/{}/{}/descriptor'.format(
            id, version_id, type
        )
        logger.info("getting descriptor from {}".format(endpoint))
        return _get_endpoint(self, endpoint)

    def get_workflow_tests(self, fileid, version_id, filetype, fix_url=True):
        """
        Return a list of test JSONs (these allow you to execute the
        workflow successfully) suitable for use with this descriptor type.
        """
        fileid = _format_workflow_id(fileid)
        endpoint = 'tools/{}/versions/{}/{}/tests'.format(fileid, version_id, filetype)
        tests = _get_endpoint(self, endpoint)
        if fix_url:
            descriptor = self.get_workflow_descriptor(fileid, version_id, filetype)
            for test in tests:
                if test['url'].startswith('/'):
                    test['url'] = os.path.join(os.path.dirname(descriptor['url']), os.path.basename(tests[0]['url']))
        return tests

    def get_workflow_files(self, fileid, version_id, filetype):
        """
        Return a list of files associated with the workflow based
        on file type.
        """
<<<<<<< HEAD
        fileid = _format_workflow_id(fileid)
        endpoint = 'tools/{}/versions/{}/{}/files'.format(fileid, version_id, filetype)
        return _get_endpoint(self, endpoint)
=======
        id = _format_workflow_id(id)
        endpoint = 'tools/{}/versions/{}/{}/files'.format(
            id, version_id, type
        )
        return _get_endpoint(self, endpoint)

    def post_verification(self, id, version_id, type, relative_path, requests):
        """
        Annotate test JSON with information on whether it ran successfully on particular platforms plus metadata
        """
        id = _format_workflow_id(id)
        endpoint ='extended/{}/versions/{}/{}/tests/{}'.format(
            id, version_id, type, relative_path
        )
        return _post_to_endpoint(self, endpoint, requests)
>>>>>>> 3053755f
<|MERGE_RESOLUTION|>--- conflicted
+++ resolved
@@ -107,15 +107,8 @@
         Return a list of files associated with the workflow based
         on file type.
         """
-<<<<<<< HEAD
         fileid = _format_workflow_id(fileid)
         endpoint = 'tools/{}/versions/{}/{}/files'.format(fileid, version_id, filetype)
-        return _get_endpoint(self, endpoint)
-=======
-        id = _format_workflow_id(id)
-        endpoint = 'tools/{}/versions/{}/{}/files'.format(
-            id, version_id, type
-        )
         return _get_endpoint(self, endpoint)
 
     def post_verification(self, id, version_id, type, relative_path, requests):
@@ -126,5 +119,4 @@
         endpoint ='extended/{}/versions/{}/{}/tests/{}'.format(
             id, version_id, type, relative_path
         )
-        return _post_to_endpoint(self, endpoint, requests)
->>>>>>> 3053755f
+        return _post_to_endpoint(self, endpoint, requests)