--- conflicted
+++ resolved
@@ -1,35 +1,20 @@
 import logging
 import urlparse
+import os
 
 from bravado.requests_client import RequestsClient
 from bravado.client import SwaggerClient
 
+from synorchestrator.config import trs_config
+
 logger = logging.getLogger(__name__)
 
 
-def _get_trs_opts(service_id, trs_config=None):
+def _get_trs_opts(service_id):
     """
     Look up stored parameters for tool registry services.
     """
-<<<<<<< HEAD
-    return trs_config[service_id]
-=======
-    res = requests.get('{}/{}'.format(client.base_url, endpoint), headers=client.headers)
-    # TODO: add some exception handling for different responses
-    return res.json()
-
-def _post_to_endpoint(client, endpoint, request):
-    """
-    Execute a generic API 'POST' request.
-    """
-    res = requests.post(
-        '{}/{}'.format(client.base_url, endpoint),
-        headers=client.headers,
-        json=request
-    )
-    # TODO: add some exception handling for different responses
-    return res.json()
->>>>>>> 92e089d4
+    return trs_config()[service_id]
 
 
 def _init_http_client(service_id=None, opts=None):
@@ -45,101 +30,24 @@
     http_client = RequestsClient()
     split = urlparse.urlsplit('%s://%s/'.format(opts['proto'], opts['host']))
 
-    http_client.set_api_key(
-        host=opts['host'],
-        api_key=opts['auth'],
-        param_name=auth_header[opts['auth_type']],
-        param_in='header'
-    )
+    http_client.set_api_key(host=opts['host'],
+                            api_key=opts['auth'],
+                            param_name=auth_header[opts['auth_type']],
+                            param_in='header')
     return http_client
 
 
-def load_trs_client(service_id=None, http_client=None):
+def load_trs_client(service_id, http_client=None):
     """
     Return an API client for the selected workflow execution service.
     """
-<<<<<<< HEAD
     if http_client is None:
         http_client = _init_http_client(service_id=service_id)
-    return SwaggerClient.from_url(
-        'https://raw.githubusercontent.com/ga4gh/tool-registry-service-schemas/develop/src/main/resources/swagger/ga4gh-tool-discovery.yaml',
-        http_client=http_client
-    ).GA4GH
-=======
-    def __init__(self, host, auth=None, proto='http'):
-        self.base_url = '{}://{}/api/ga4gh/v2'.format(proto, host)
-        self.headers = {'Authorization': auth}
+    
+    spec_path = os.path.join(os.path.dirname(os.path.dirname(__file__)), 
+                             'ga4gh-tool-discovery.yaml')
+    spec_client = SwaggerClient.from_url('file:///{}'.format(spec_path), 
+                                         http_client=http_client)
+    return spec_client.GA4GH
 
-    def get_workflow(self, id):
-        """
-        Return one specific tool of class "workflow" (which has
-        ToolVersions nested inside it).
-        """
-        id = _format_workflow_id(id)
-        endpoint = 'tools/{}'.format(id)
-        logging.info("retrieving workflow entry from {}".format(endpoint))
-        return _get_endpoint(self, endpoint)
 
-    def get_workflow_checker(self, id):
-        """
-        Return entry for the specified workflow's "checker workflow."
-        """
-        checker_url = urllib.unquote(self.get_workflow(id)['checker_url'])
-        checker_id = re.sub('^.*#workflow/', '', checker_url)
-        logger.info("found checker workflow: {}".format(checker_id))
-        return self.get_workflow(checker_id)
-
-    def get_workflow_versions(self, id):
-        """
-        Return all versions of the specified workflow.
-        """
-        id = _format_workflow_id(id)
-        endpoint = 'tools/{}/versions'.format(id)
-        return _get_endpoint(self, endpoint)
-
-    def get_workflow_descriptor(self, id, version_id, type):
-        """
-        Return the descriptor for the specified workflow (examples
-        include CWL, WDL, or Nextflow documents).
-        """
-        id = _format_workflow_id(id)
-        endpoint = 'tools/{}/versions/{}/{}/descriptor'.format(
-            id, version_id, type
-        )
-        logger.info("getting descriptor from {}".format(endpoint))
-        return _get_endpoint(self, endpoint)
-
-    def get_workflow_tests(self, fileid, version_id, filetype, fix_url=True):
-        """
-        Return a list of test JSONs (these allow you to execute the
-        workflow successfully) suitable for use with this descriptor type.
-        """
-        fileid = _format_workflow_id(fileid)
-        endpoint = 'tools/{}/versions/{}/{}/tests'.format(fileid, version_id, filetype)
-        tests = _get_endpoint(self, endpoint)
-        if fix_url:
-            descriptor = self.get_workflow_descriptor(fileid, version_id, filetype)
-            for test in tests:
-                if test['url'].startswith('/'):
-                    test['url'] = os.path.join(os.path.dirname(descriptor['url']), os.path.basename(tests[0]['url']))
-        return tests
-
-    def get_workflow_files(self, fileid, version_id, filetype):
-        """
-        Return a list of files associated with the workflow based
-        on file type.
-        """
-        fileid = _format_workflow_id(fileid)
-        endpoint = 'tools/{}/versions/{}/{}/files'.format(fileid, version_id, filetype)
-        return _get_endpoint(self, endpoint)
-
-    def post_verification(self, id, version_id, type, relative_path, requests):
-        """
-        Annotate test JSON with information on whether it ran successfully on particular platforms plus metadata
-        """
-        id = _format_workflow_id(id)
-        endpoint ='extended/{}/versions/{}/{}/tests/{}'.format(
-            id, version_id, type, relative_path
-        )
-        return _post_to_endpoint(self, endpoint, requests)
->>>>>>> 92e089d4
